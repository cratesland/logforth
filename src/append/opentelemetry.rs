// Copyright 2024 FastLabs Developers
//
// Licensed under the Apache License, Version 2.0 (the "License");
// you may not use this file except in compliance with the License.
// You may obtain a copy of the License at
//
//     http://www.apache.org/licenses/LICENSE-2.0
//
// Unless required by applicable law or agreed to in writing, software
// distributed under the License is distributed on an "AS IS" BASIS,
// WITHOUT WARRANTIES OR CONDITIONS OF ANY KIND, either express or implied.
// See the License for the specific language governing permissions and
// limitations under the License.

use std::borrow::Cow;
use std::sync::Arc;
use std::time::Duration;
use std::time::SystemTime;

use log::Record;
use opentelemetry::logs::AnyValue;
use opentelemetry::logs::LogRecord as _;
use opentelemetry::logs::Logger;
use opentelemetry::logs::LoggerProvider as ILoggerProvider;
use opentelemetry::logs::Severity;
use opentelemetry::InstrumentationLibrary;
use opentelemetry_otlp::Protocol;
use opentelemetry_otlp::WithExportConfig;
use opentelemetry_sdk::logs::LogRecord;
use opentelemetry_sdk::logs::LoggerProvider;

use crate::append::Append;

/// The communication protocol to opentelemetry that used when exporting data.
///
/// This is a logical re-exported [`Protocol`] to avoid version lock-in to
/// `opentelemetry_otlp`.
#[non_exhaustive]
#[derive(Clone, Copy, Debug, Eq, PartialEq)]
pub enum OpentelemetryWireProtocol {
    /// GRPC protocol
    Grpc,
    /// HTTP protocol with binary protobuf
    HttpBinary,
    /// HTTP protocol with JSON payload
    HttpJson,
}

/// A builder to configure and create an [`OpentelemetryLog`] appender.
pub struct OpentelemetryLogBuilder {
    name: String,
    endpoint: String,
    protocol: Protocol,
    labels: Vec<(Cow<'static, str>, Cow<'static, str>)>,
}

impl OpentelemetryLogBuilder {
    /// Create a new builder with the given name and OTLP endpoint.
    pub fn new(name: impl Into<String>, otlp_endpoint: impl Into<String>) -> Self {
        OpentelemetryLogBuilder {
            name: name.into(),
            endpoint: otlp_endpoint.into(),
            protocol: Protocol::Grpc,
            labels: vec![],
        }
    }

    /// Set the protocol to use when exporting data to opentelemetry.
    ///
    /// Default to [`Grpc`].
    ///
    /// [`Grpc`]: OpentelemetryWireProtocol::Grpc
    pub fn with_protocol(mut self, protocol: OpentelemetryWireProtocol) -> Self {
        self.protocol = match protocol {
            OpentelemetryWireProtocol::Grpc => Protocol::Grpc,
            OpentelemetryWireProtocol::HttpBinary => Protocol::HttpBinary,
            OpentelemetryWireProtocol::HttpJson => Protocol::HttpJson,
        };
        self
    }

    /// Add a label to the resource.
<<<<<<< HEAD
    pub fn with_label(
=======
    pub fn add_label(
>>>>>>> d92d148a
        mut self,
        key: impl Into<Cow<'static, str>>,
        value: impl Into<Cow<'static, str>>,
    ) -> Self {
        self.labels.push((key.into(), value.into()));
        self
    }

    /// Add multiple labels to the resource.
    pub fn with_labels<K, V>(mut self, labels: impl IntoIterator<Item = (K, V)>) -> Self
    where
        K: Into<Cow<'static, str>>,
        V: Into<Cow<'static, str>>,
    {
        self.labels
            .extend(labels.into_iter().map(|(k, v)| (k.into(), v.into())));
        self
    }

    /// Build the [`OpentelemetryLog`] appender.
    pub fn build(self) -> Result<OpentelemetryLog, opentelemetry::logs::LogError> {
        let OpentelemetryLogBuilder {
            name,
            endpoint,
            protocol,
            labels,
        } = self;

        let collector_timeout =
            Duration::from_secs(opentelemetry_otlp::OTEL_EXPORTER_OTLP_TIMEOUT_DEFAULT);
        let exporter = match protocol {
            Protocol::Grpc => opentelemetry_otlp::new_exporter()
                .tonic()
                .with_endpoint(endpoint)
                .with_protocol(protocol)
                .with_timeout(collector_timeout)
                .build_log_exporter(),
            Protocol::HttpBinary | Protocol::HttpJson => opentelemetry_otlp::new_exporter()
                .http()
                .with_endpoint(endpoint)
                .with_protocol(protocol)
                .with_timeout(collector_timeout)
                .build_log_exporter(),
        }?;

        let provider = LoggerProvider::builder()
            .with_batch_exporter(exporter, opentelemetry_sdk::runtime::Tokio)
            .with_resource(opentelemetry_sdk::Resource::new(labels.into_iter().map(
                |(key, value)| opentelemetry::KeyValue {
                    key: key.into(),
                    value: value.into(),
                },
            )))
            .build();

        let library = Arc::new(InstrumentationLibrary::builder(name.clone()).build());

        Ok(OpentelemetryLog {
            name,
            library,
            provider,
        })
    }
}

/// An appender that sends log records to opentelemetry.
#[derive(Debug)]
pub struct OpentelemetryLog {
    name: String,
    library: Arc<InstrumentationLibrary>,
    provider: LoggerProvider,
}

impl Append for OpentelemetryLog {
    fn append(&self, log_record: &Record) -> anyhow::Result<()> {
        let provider = self.provider.clone();
        let logger = provider.library_logger(self.library.clone());

        let mut record = LogRecord::default();
        record.observed_timestamp = Some(SystemTime::now());
        record.severity_number = Some(log_level_to_otel_severity(log_record.level()));
        record.severity_text = Some(log_record.level().as_str());
        record.target = Some(log_record.target().to_string().into());
        record.body = Some(AnyValue::from(log_record.args().to_string()));

        if let Some(module_path) = log_record.module_path() {
            record.add_attribute("module_path", module_path.to_string());
        }
        if let Some(file) = log_record.file() {
            record.add_attribute("file", file.to_string());
        }
        if let Some(line) = log_record.line() {
            record.add_attribute("line", line);
        }

        struct KvExtractor<'a> {
            record: &'a mut LogRecord,
        }

        impl<'a, 'kvs> log::kv::Visitor<'kvs> for KvExtractor<'a> {
            fn visit_pair(
                &mut self,
                key: log::kv::Key<'kvs>,
                value: log::kv::Value<'kvs>,
            ) -> Result<(), log::kv::Error> {
                self.record
                    .add_attribute(key.to_string(), value.to_string());
                Ok(())
            }
        }

        let mut extractor = KvExtractor {
            record: &mut record,
        };
        log_record.key_values().visit(&mut extractor).ok();

        logger.emit(record);
        Ok(())
    }

    fn flush(&self) {
        for err in self
            .provider
            .force_flush()
            .into_iter()
            .filter_map(|r| r.err())
        {
            eprintln!("failed to flush logger {}: {}", self.name, err);
        }
    }
}

fn log_level_to_otel_severity(level: log::Level) -> Severity {
    match level {
        log::Level::Error => Severity::Error,
        log::Level::Warn => Severity::Warn,
        log::Level::Info => Severity::Info,
        log::Level::Debug => Severity::Debug,
        log::Level::Trace => Severity::Trace,
    }
}<|MERGE_RESOLUTION|>--- conflicted
+++ resolved
@@ -80,11 +80,7 @@
     }
 
     /// Add a label to the resource.
-<<<<<<< HEAD
     pub fn with_label(
-=======
-    pub fn add_label(
->>>>>>> d92d148a
         mut self,
         key: impl Into<Cow<'static, str>>,
         value: impl Into<Cow<'static, str>>,
